--- conflicted
+++ resolved
@@ -27,26 +27,26 @@
 | Program      | Previous Version | New Version   |
 |:-------------|:-----------------|:--------------|
 | FastQC       | 0.11.9           | 0.12.1        |
-| MultiQC      | 1.9              | 1.27.1        |
-| Cutadapt     | 2.3              | 5.0           |
-| R-base       | 4.1.1            | 4.4.2         |
-| DADA2        | 1.20.0           | 1.34.0        |
-| DECIPHER     | 2.20.0           | 3.2.0         |
-| biomformat   | 1.20.0           | 1.34.0        |
-| ANCOMBC      | N/A              | 2.8.0         |
+| MultiQC      | 1.9              | 1.19          |
+| Cutadapt     | 2.3              | 4.6           |
+| R-base       | 4.1.1            | 4.4.1         |
+| DADA2        | 1.20.0           | 1.30.0        |
+| DECIPHER     | 2.20.0           | 2.30.0        |
+| biomformat   | 1.20.0           | 1.30.0        |
+| ANCOMBC      | N/A              | 2.6.0         |
 | broom        | N/A              | 1.0.7         |
-| DescTools    | N/A              | 0.99.59       |
-| DESeq2       | N/A              | 1.46.0        |
-| FSA          | N/A              | 0.9.6         |
+| DescTools    | N/A              | 0.99.57       |
+| DESeq2       | N/A              | 1.42.0        |
+| FSA          | N/A              | 0.9.5         |
 | ggdendro     | N/A              | 0.2.0         |
 | ggrepel      | N/A              | 0.9.6         |
 | glue         | N/A              | 1.8.0         |
-| mia          | N/A              | 1.14.0        |
-| phyloseq     | N/A              | 1.50.0        |
-| rcolorbrewer | N/A              | 1.1.3         |
-| taxize       | N/A              | 0.10.0        |
+| mia          | N/A              | 1.12.0        |
+| phyloseq     | N/A              | 1.46.0        |
+| rcolorbrewer | N/A              | 1.1_3         |
+| taxize       | N/A              | 0.9.100.1     |
 | tidyverse    | N/A              | 2.0.0         |
-| vegan        | N/A              | 2.6_10        |
+| vegan        | N/A              | 2.6.4         |
 
 - Added new processing steps in R to generate processed data outputs for alpha and beta diversity, 
   taxonomic summary plots, and differential abundance:
@@ -60,8 +60,8 @@
   - ITS UNITE: "UNITE\_v2023\_July2023.RData" from [DECIPHER](https://www2.decipher.codes/data/Downloads/TrainingSets/)
 - Added persistent reference links to DECIPHER databases on Figshare and replaced reference links to 
   DECIPHER [website]([http://www2.decipher.codes/Classification/TrainingSets/](https://www2.decipher.codes/data/Downloads/TrainingSets/)) 
-  - [SILVA SSU r138](https://figshare.com/ndownloader/files/52846199)
-  - [UNITE v2024](https://figshare.com/ndownloader/files/52846346)
+  - [SILVA SSU r138](https://figshare.com/ndownloader/files/46245217)
+  - [UNITE v2023](https://figshare.com/ndownloader/files/49181545)
   - [PR2 v4.13](https://figshare.com/ndownloader/files/46241917)
 
 ---
@@ -110,35 +110,28 @@
 |Program|Version|Relevant Links|
 |:------|:-----:|:-------------|
 |FastQC|0.12.1|[https://www.bioinformatics.babraham.ac.uk/projects/fastqc/](https://www.bioinformatics.babraham.ac.uk/projects/fastqc/)|
-|MultiQC|1.27.1|[https://multiqc.info/](https://multiqc.info/)|
-|Cutadapt|5.0|[https://cutadapt.readthedocs.io/en/stable/](https://cutadapt.readthedocs.io/en/stable/)|
-|R-base|4.4.2|[https://www.r-project.org/](https://www.r-project.org/)|
-|DADA2|1.34.0|[https://www.bioconductor.org/packages/release/bioc/html/dada2.html](https://www.bioconductor.org/packages/release/bioc/html/dada2.html)|
-|DECIPHER|3.20.0|[https://bioconductor.org/packages/release/bioc/html/DECIPHER.html](https://bioconductor.org/packages/release/bioc/html/DECIPHER.html)|
-|biomformat|1.34.0|[https://github.com/joey711/biomformat](https://github.com/joey711/biomformat)|
-|ANCOMBC|2.8.0|[https://github.com/FrederickHuangLin/ANCOMBC](https://github.com/FrederickHuangLin/ANCOMBC)|
+|MultiQC|1.19|[https://multiqc.info/](https://multiqc.info/)|
+|Cutadapt|4.6|[https://cutadapt.readthedocs.io/en/stable/](https://cutadapt.readthedocs.io/en/stable/)|
+|R-base|4.4.1|[https://www.r-project.org/](https://www.r-project.org/)|
+|DADA2|1.30.0|[https://www.bioconductor.org/packages/release/bioc/html/dada2.html](https://www.bioconductor.org/packages/release/bioc/html/dada2.html)|
+|DECIPHER|2.30.0|[https://bioconductor.org/packages/release/bioc/html/DECIPHER.html](https://bioconductor.org/packages/release/bioc/html/DECIPHER.html)|
+|biomformat|1.30.0|[https://github.com/joey711/biomformat](https://github.com/joey711/biomformat)|
+|ANCOMBC|2.6.0|[https://github.com/FrederickHuangLin/ANCOMBC](https://github.com/FrederickHuangLin/ANCOMBC)|
 |broom|1.0.7|[https://CRAN.R-project.org/package=broom](https://CRAN.R-project.org/package=broom)|
-|DescTools|0.99.59|[https://andrisignorell.github.io/DescTools/](https://andrisignorell.github.io/DescTools/)|
-|DESeq2|1.46.0|[https://bioconductor.org/packages/release/bioc/html/DESeq2.html](https://bioconductor.org/packages/release/bioc/html/DESeq2.html)|
-|FSA|0.9.6|[https://CRAN.R-project.org/package=FSA](https://CRAN.R-project.org/package=FSA)|
+|DescTools|0.99.57|[https://andrisignorell.github.io/DescTools/](https://andrisignorell.github.io/DescTools/)|
+|DESeq2|1.42.0|[https://bioconductor.org/packages/release/bioc/html/DESeq2.html](https://bioconductor.org/packages/release/bioc/html/DESeq2.html)|
+|FSA|0.9.5|[https://CRAN.R-project.org/package=FSA](https://CRAN.R-project.org/package=FSA)|
 |ggdendro|0.2.0|[https://CRAN.R-project.org/package=ggdendro](https://CRAN.R-project.org/package=ggdendro)|
 |ggrepel|0.9.6|[https://CRAN.R-project.org/package=ggrepel](https://CRAN.R-project.org/package=ggrepel)|
 |glue|1.8.0|[https://glue.tidyverse.org/](https://glue.tidyverse.org/)|
-|mia|1.14.0|[https://github.com/microbiome/mia](https://github.com/microbiome/mia)|
-|phyloseq|1.50.0|[https://bioconductor.org/packages/release/bioc/html/phyloseq.html](https://bioconductor.org/packages/release/bioc/html/phyloseq.html)|
-|rcolorbrewer|1.1.3|[https://CRAN.R-project.org/package=RColorBrewer](https://CRAN.R-project.org/package=RColorBrewer)|
-|taxize|0.10.0|[https://docs.ropensci.org/taxize/](https://docs.ropensci.org/taxize/)|
+|mia|1.12.0|[https://github.com/microbiome/mia](https://github.com/microbiome/mia)|
+|phyloseq|1.46.0|[https://bioconductor.org/packages/release/bioc/html/phyloseq.html](https://bioconductor.org/packages/release/bioc/html/phyloseq.html)|
+|rcolorbrewer|1.1_3|[https://CRAN.R-project.org/package=RColorBrewer](https://CRAN.R-project.org/package=RColorBrewer)|
+|taxize|0.9.100.1|[https://docs.ropensci.org/taxize/](https://docs.ropensci.org/taxize/)|
 |tidyverse|2.0.0|[https://CRAN.R-project.org/package=tidyverse](https://CRAN.R-project.org/package=tidyverse)|
-|vegan|2.6_10|[https://cran.r-project.org/package=vegan](https://cran.r-project.org/package=vegan)|
+|vegan|2.6.4|[https://cran.r-project.org/package=vegan](https://cran.r-project.org/package=vegan)|
 
 # Reference databases used
-<<<<<<< HEAD
-|Program used| Database| DECIPHER Link | GeneLab Figshare Link | GeneLab Download Date|
-|:-----|:-----:|:-----|--------:|
-|DECIPHER| SILVA SSU r138_2 | [https://www2.decipher.codes/data/Downloads/TrainingSets/SILVA_SSU_r138_2_2024.RData](https://www2.decipher.codes/data/Downloads/TrainingSets/SILVA_SSU_r138_2_2024.RData) |[SILVA_SSU_r138_2_2024.RData](https://figshare.com/ndownloader/files/52846199)| 03/06/2025 |
-|DECIPHER| UNITE v2024 | [https://www2.decipher.codes/data/Downloads/TrainingSets/UNITE_v2024_April2024.RData](https://www2.decipher.codes/data/Downloads/TrainingSets/UNITE_v2024_April2024.RData) | [UNITE_v2024_April2024.RData](https://figshare.com/ndownloader/files/52846346)| 03/06/2025 |
-|DECIPHER| PR2 v4.13 | [https://www2.decipher.codes/data/Downloads/TrainingSets/PR2_v4_13_March2021.RData](https://www2.decipher.codes/data/Downloads/TrainingSets/PR2_v4_13_March2021.RData) | [PR2_v4_13_March2021.RData](https://figshare.com/ndownloader/files/46241917)| 05/10/2024 |
-=======
 <update figshare links once the updated DBs are downloaded>
   
 |Program used|Database|DECIPHER Link|GeneLab Figshare Link|GeneLab Download Date|
@@ -146,7 +139,6 @@
 |DECIPHER| SILVA SSU r138_2 | [https://www2.decipher.codes/data/Downloads/TrainingSets/SILVA_SSU_r138_2_2024.RData](https://www2.decipher.codes/data/Downloads/TrainingSets/SILVA_SSU_r138_2_2024.RData) |[SILVA_SSU_r138_2019.RData](https://figshare.com/ndownloader/files/46245217)| <insert download date> |
 |DECIPHER| UNITE v2024 | [https://www2.decipher.codes/data/Downloads/TrainingSets/UNITE_v2024_April2024.RData](https://www2.decipher.codes/data/Downloads/TrainingSets/UNITE_v2024_April2024.RData) | [UNITE_v2023_July2023.RData](https://figshare.com/ndownloader/files/49181545)| <insert download date> |
 |DECIPHER| PR2 v4.13 | [https://www2.decipher.codes/data/Downloads/TrainingSets/PR2_v4_13_March2021.RData](https://www2.decipher.codes/data/Downloads/TrainingSets/PR2_v4_13_March2021.RData) | [PR2_v4_13_March2021.RData](https://figshare.com/ndownloader/files/46241917)| <insert download date> |
->>>>>>> a5a69d66
 ---
 
 # General processing overview with example commands  
@@ -1269,10 +1261,12 @@
   df <- res$res %>%
     separate(col = Comparison, into = c("group1", "group2"), sep = " - ") %>% 
     mutate(Metric=metric) %>% 
-    rename(p=P.unadj, p.adj=P.adj)
+    rename(p=P.unadj, p.adj=P.adj) %>% 
+    mutate(p.format=round(p,digits = 2))
   
   add_significance(df, p.col='p.adj', output.col = 'p.signif') %>% 
-    select(Metric,group1, group2, Z, p, p.adj, p.signif)
+    select(Metric,group1, group2, Z, p, p.adj, p.format, p.signif) %>% 
+    mutate(across(where(is.numeric), ~round(.x, digits = 2)))
   
 })
 
@@ -2221,7 +2215,7 @@
 # suffixes as comparison names, we only need to extract the comparion names
 # from one of them. Here we extract them from the "lnFC" prefixed columns
 comp_names <- merged_stats_df %>% 
-  select(starts_with("lnFC_", ignore.case = FALSE)) %>%
+  select(starts_with("lnFC")) %>%
   colnames() %>% str_remove_all("lnFC_")
 names(comp_names) <- comp_names
 
@@ -2397,6 +2391,7 @@
   left_join(merged_df) %>%
   left_join(All_mean_sd) %>%
   left_join(group_means_df, by = feature) %>%
+  mutate(across(where(is.numeric), ~round(.x, digits=3))) %>%
   mutate(across(where(is.matrix), as.numeric))
 
 # Write out results of differential abundance using ANCOMBC 1
@@ -2558,8 +2553,10 @@
 new_colnames[match("taxon", new_colnames)] <- feature
 
 
-# Rename columns
-paired_stats_df <- output$res_pair %>% set_names(new_colnames)
+# Round numeric values and rename columns
+paired_stats_df <- output$res_pair %>% 
+  mutate(across(where(is.numeric), ~round(.x, digits=3))) %>%
+  set_names(new_colnames)
 
 # Get the unique comparison names 
 uniq_comps <- str_replace_all(new_colnames, ".+_(\\(.+\\))", "\\1") %>% unique()
@@ -2679,7 +2676,8 @@
   left_join(normalized_table, by = feature) %>%
   left_join(merged_df) %>% 
   left_join(All_mean_sd) %>% 
-  left_join(group_means_df, by = feature)
+  left_join(group_means_df, by = feature) %>% 
+  mutate(across(where(is.numeric), ~round(.x, digits=3)))
 
 
 # Writing out results of differential abundance using ANCOMBC2...
@@ -3035,6 +3033,7 @@
   left_join(merged_df) %>%  # append the stats table
   left_join(All_mean_sd) %>%  # append the global/ASV means and stds
   left_join(group_means_df, by = feature) %>% # append the group means and stds
+  mutate(across(where(is.numeric), ~round(.x, digits=3))) %>%  # round numeric columns
   mutate(across(where(is.matrix), as.numeric)) # convert meatrix columns to numeric columns
 
 # Defining the output file
